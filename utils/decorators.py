from functools import wraps
from typing import (
    Callable,
    TypeVar,
    cast,
)

import click

F = TypeVar('F', bound=Callable)

<<<<<<< HEAD
#def remember_choice[F: Callable](message: str):
def remember_choice(message: str):
=======
def remember_choice[F: Callable](message: str):
    """
    Decorator to remember a user's choice and optionally apply it to subsequent calls.

    This decorator wraps a function that returns a choice (e.g., user input) and,
    after the first execution, prompts the user to confirm if the same choice should
    be used for all future calls. If confirmed, the choice is stored and returned
    directly in subsequent calls without re-executing the original function.

    Parameters:
        message (str): A confirmation message displayed to the user, which can include
                       placeholders for formatting with the choice.

    Returns:
        Callable: A decorator that wraps the original function.
    """

>>>>>>> 3df6e581
    def decorate(fn: F) -> F:
        @wraps(fn)
        def wrapper(*args, **kwargs):
            try:
                if fn.__previous_choice is not None:
                    return fn.__previous_choice
                ask = False
            except AttributeError:
                ask = True
            choice = fn(*args, **kwargs)
            if ask:
                apply_to_all = click.confirm(message.format(str(choice)), default=False)
                fn.__previous_choice = choice if apply_to_all else None
            return choice

        return cast(F, wrapper)

    return decorate<|MERGE_RESOLUTION|>--- conflicted
+++ resolved
@@ -9,11 +9,8 @@
 
 F = TypeVar('F', bound=Callable)
 
-<<<<<<< HEAD
 #def remember_choice[F: Callable](message: str):
 def remember_choice(message: str):
-=======
-def remember_choice[F: Callable](message: str):
     """
     Decorator to remember a user's choice and optionally apply it to subsequent calls.
 
@@ -30,7 +27,6 @@
         Callable: A decorator that wraps the original function.
     """
 
->>>>>>> 3df6e581
     def decorate(fn: F) -> F:
         @wraps(fn)
         def wrapper(*args, **kwargs):
