from collections.abc import Callable
from typing import TypeVar, Optional

import click

from .name_id_interface import is_name_id_sequence

T = TypeVar('T')

<<<<<<< HEAD
#def select_one[T](
def select_one(
=======
def select_one[
    T
](
>>>>>>> 3df6e581
    items: list[T],
    prompt: str,
    id_name_getter: Callable[[T], tuple[int, str]] | None = None,
) -> T:
    """
    Prompt the user to select a single item from a list via the command line.

    This function displays a list of items with associated IDs and names, then
    prompts the user to select one by entering the corresponding ID. It utilizes
    the `click` library to handle the command-line interface.
    """

    if id_name_getter is None:
        if is_name_id_sequence(items):
            items_dict = {
                str(item.id): {"name": item.name, "item": item} for item in items
            }
        else:
            raise RuntimeError("id_name_getter is required for this type of items")
    else:
        items_dict = {
            str(id_name_getter(item)[0]): {
                "name": id_name_getter(item)[1],
                "item": item,
            }
            for item in items
        }

    option_type = click.Choice(list(items_dict.keys()))
    option_help = "\n".join(
        ["{} - {};".format(i, v["name"]) for i, v in items_dict.items()]
    )

    selected_id = click.prompt(
        f"{prompt}\n{option_help}",
        type=option_type,
        show_choices=False,
        prompt_suffix="\n",
    )

    return items_dict[selected_id]["item"]<|MERGE_RESOLUTION|>--- conflicted
+++ resolved
@@ -7,14 +7,8 @@
 
 T = TypeVar('T')
 
-<<<<<<< HEAD
 #def select_one[T](
 def select_one(
-=======
-def select_one[
-    T
-](
->>>>>>> 3df6e581
     items: list[T],
     prompt: str,
     id_name_getter: Callable[[T], tuple[int, str]] | None = None,
